"""
RPC transaction endpoints
"""

from typing import List

from starkware.starknet.services.api.feeder_gateway.response_objects import (
    TransactionStatus,
)
from starkware.starknet.services.api.gateway.transaction import AccountTransaction
from starkware.starkware_utils.error_handling import StarkException

from starknet_devnet.blueprints.rpc.schema import validate_schema
from starknet_devnet.blueprints.rpc.structures.payloads import (
    RpcBroadcastedDeclareTxn,
    RpcBroadcastedDeployAccountTxn,
    RpcBroadcastedInvokeTxn,
    RpcBroadcastedTxn,
    RpcTransaction,
    make_declare,
    make_deploy_account,
    make_invoke_function,
    rpc_transaction,
)
from starknet_devnet.blueprints.rpc.structures.responses import (
    RpcDeclareTransactionResult,
    RpcDeployAccountTransactionResult,
    RpcInvokeTransactionResult,
    rpc_transaction_receipt,
)
from starknet_devnet.blueprints.rpc.structures.types import BlockId, RpcError, TxnHash
from starknet_devnet.blueprints.rpc.utils import (
    assert_block_id_is_valid,
    get_block_by_block_id,
    rpc_felt,
)
from starknet_devnet.constants import LEGACY_TX_VERSION
from starknet_devnet.state import state
from starknet_devnet.util import (
    LogContext,
    StarknetDevnetException,
    extract_transaction_info_to_log,
)


@validate_schema("getTransactionByHash")
async def get_transaction_by_hash(transaction_hash: TxnHash) -> dict:
    """
    Get the details and status of a submitted transaction
    """
    try:
        result = await state.starknet_wrapper.transactions.get_transaction(
            transaction_hash
        )
    except StarknetDevnetException as ex:
        raise RpcError.from_spec_name("TXN_HASH_NOT_FOUND") from ex

    if result.status == TransactionStatus.NOT_RECEIVED:
        raise RpcError.from_spec_name("TXN_HASH_NOT_FOUND")

    return rpc_transaction(result.transaction)


@validate_schema("getTransactionByBlockIdAndIndex")
async def get_transaction_by_block_id_and_index(block_id: BlockId, index: int) -> dict:
    """
    Get the details of a transaction by a given block id and index
    """
    block = await get_block_by_block_id(block_id)

    try:
        transaction_hash: int = block.transactions[index].transaction_hash
    except IndexError as ex:
        raise RpcError.from_spec_name("INVALID_TXN_INDEX") from ex

    return await get_transaction_by_hash(transaction_hash=rpc_felt(transaction_hash))


@validate_schema("getTransactionReceipt")
async def get_transaction_receipt(transaction_hash: TxnHash) -> dict:
    """
    Get the transaction receipt by the transaction hash
    """
    try:
        result = await state.starknet_wrapper.transactions.get_transaction_receipt(
            tx_hash=transaction_hash
        )
    except StarknetDevnetException as ex:
        raise RpcError.from_spec_name("TXN_HASH_NOT_FOUND") from ex

    if result.status == TransactionStatus.NOT_RECEIVED:
        raise RpcError.from_spec_name("TXN_HASH_NOT_FOUND")

    return await rpc_transaction_receipt(result)


@validate_schema("pendingTransactions")
async def pending_transactions() -> List[RpcTransaction]:
    """
    Returns the transactions in the transaction pool, recognized by this sequencer
    """
    raise NotImplementedError()


@validate_schema("addInvokeTransaction")
async def add_invoke_transaction(invoke_transaction: RpcBroadcastedInvokeTxn) -> dict:
    """
    Submit a new transaction to be added to the chain
    """
    with LogContext().set_context_name("Invoke rpc transaction") as context:
        context.update(extract_transaction_info_to_log(invoke_transaction))

        _, transaction_hash = await state.starknet_wrapper.invoke(
            external_tx=make_invoke_function(invoke_transaction), context=context
        )
    return RpcInvokeTransactionResult(
        transaction_hash=rpc_felt(transaction_hash),
    )


@validate_schema("addDeclareTransaction")
async def add_declare_transaction(
    declare_transaction: RpcBroadcastedDeclareTxn,
) -> dict:
    """
    Submit a new class declaration transaction
    """
    with LogContext().set_context_name("Declare rpc transaction") as context:
        context.update(extract_transaction_info_to_log(declare_transaction))
        if int(declare_transaction["version"], 0) == LEGACY_TX_VERSION:
            raise RpcError.from_spec_name("INVALID_CONTRACT_CLASS")
        class_hash, transaction_hash = await state.starknet_wrapper.declare(
            external_tx=make_declare(declare_transaction)
        )
<<<<<<< HEAD
=======
        status_response = await state.starknet_wrapper.transactions.get_transaction_status(
            hex(transaction_hash)
        )

        if status_response["tx_status"] == "REJECTED":
            error_message = status_response["tx_failure_reason"].error_message
            if (
                "Class with hash" in error_message
                and "is already declared" in error_message
            ):
                raise RpcError.from_spec_name("CLASS_ALREADY_DECLARED")
>>>>>>> 26412ceb
    return RpcDeclareTransactionResult(
        transaction_hash=rpc_felt(transaction_hash),
        class_hash=rpc_felt(class_hash),
    )


@validate_schema("addDeployAccountTransaction")
async def add_deploy_account_transaction(
    deploy_account_transaction: RpcBroadcastedDeployAccountTxn,
) -> dict:
    """
    Submit a new deploy account transaction
    """
    with LogContext().set_context_name("Deploy account rpc transaction") as context:
        context.update(extract_transaction_info_to_log(deploy_account_transaction))
        (
            contract_address,
            transaction_hash,
        ) = await state.starknet_wrapper.deploy_account(
            external_tx=make_deploy_account(deploy_account_transaction), context=context
        )

        status_response = (
            await state.starknet_wrapper.transactions.get_transaction_status(
                hex(transaction_hash)
            )
        )
        if (
            status_response["tx_status"] == "REJECTED"
            and "is not declared" in status_response["tx_failure_reason"].error_message
        ):
            raise RpcError.from_spec_name("CLASS_HASH_NOT_FOUND")

    return RpcDeployAccountTransactionResult(
        transaction_hash=rpc_felt(transaction_hash),
        contract_address=rpc_felt(contract_address),
    )


def make_transaction(txn: RpcBroadcastedTxn) -> AccountTransaction:
    """
    Convert RpcBroadcastedTxn to AccountTransaction
    """
    txn_type = txn["type"]
    if txn_type == "INVOKE":
        return make_invoke_function(txn)
    if txn_type == "DECLARE":
        return make_declare(txn)
    if txn_type == "DEPLOY":
        raise RpcError(code=-1, message="DEPLOY transactions are deprecated")
    if txn_type == "DEPLOY_ACCOUNT":
        return make_deploy_account(txn)
    raise NotImplementedError(f"Unexpected type {txn_type}.")


@validate_schema("estimateFee")
async def estimate_fee(request: List[RpcBroadcastedTxn], block_id: BlockId) -> list:
    """
    Estimate the fee for a given Starknet transaction
    """
    await assert_block_id_is_valid(block_id)
    transactions = list(map(make_transaction, request))

    try:
        await state.starknet_wrapper.calculate_traces_and_fees(
            transactions,
            skip_validate=False,
            block_id=block_id,
        )
    except StarkException as ex:
        if "Entry point" in ex.message and "not found" in ex.message:
            raise RpcError.from_spec_name("CONTRACT_ERROR") from ex
        if "While handling calldata" in ex.message:
            raise RpcError.from_spec_name("CONTRACT_ERROR") from ex
        if "is not deployed" in ex.message:
            raise RpcError.from_spec_name("CONTRACT_NOT_FOUND") from ex
<<<<<<< HEAD
        raise RpcError(code=-1, message=ex.message) from ex
=======
        raise RpcError(code=-1, message=ex.message) from ex
    return rpc_fee_estimate(fee_response)
>>>>>>> 26412ceb
<|MERGE_RESOLUTION|>--- conflicted
+++ resolved
@@ -132,8 +132,6 @@
         class_hash, transaction_hash = await state.starknet_wrapper.declare(
             external_tx=make_declare(declare_transaction)
         )
-<<<<<<< HEAD
-=======
         status_response = await state.starknet_wrapper.transactions.get_transaction_status(
             hex(transaction_hash)
         )
@@ -145,7 +143,6 @@
                 and "is already declared" in error_message
             ):
                 raise RpcError.from_spec_name("CLASS_ALREADY_DECLARED")
->>>>>>> 26412ceb
     return RpcDeclareTransactionResult(
         transaction_hash=rpc_felt(transaction_hash),
         class_hash=rpc_felt(class_hash),
@@ -222,9 +219,5 @@
             raise RpcError.from_spec_name("CONTRACT_ERROR") from ex
         if "is not deployed" in ex.message:
             raise RpcError.from_spec_name("CONTRACT_NOT_FOUND") from ex
-<<<<<<< HEAD
         raise RpcError(code=-1, message=ex.message) from ex
-=======
-        raise RpcError(code=-1, message=ex.message) from ex
-    return rpc_fee_estimate(fee_response)
->>>>>>> 26412ceb
+    return rpc_fee_estimate(fee_response)